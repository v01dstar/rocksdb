//  Copyright (c) 2011-present, Facebook, Inc.  All rights reserved.
//  This source code is licensed under both the GPLv2 (found in the
//  COPYING file in the root directory) and Apache 2.0 License
//  (found in the LICENSE.Apache file in the root directory).
//
// Copyright (c) 2011 The LevelDB Authors. All rights reserved.
// Use of this source code is governed by a BSD-style license that can be
// found in the LICENSE file. See the AUTHORS file for names of contributors.

#include "table/block_based_table_builder.h"

#include <assert.h>
#include <stdio.h>

#include <list>
#include <map>
#include <memory>
#include <string>
#include <unordered_map>
#include <utility>

#include "db/dbformat.h"

#include "rocksdb/cache.h"
#include "rocksdb/comparator.h"
#include "rocksdb/env.h"
#include "rocksdb/filter_policy.h"
#include "rocksdb/flush_block_policy.h"
#include "rocksdb/merge_operator.h"
#include "rocksdb/table.h"

#include "table/block.h"
#include "table/block_based_filter_block.h"
#include "table/block_based_table_factory.h"
#include "table/block_based_table_reader.h"
#include "table/block_builder.h"
#include "table/filter_block.h"
#include "table/format.h"
#include "table/full_filter_block.h"
#include "table/meta_blocks.h"
#include "table/table_builder.h"

#include "util/string_util.h"
#include "util/coding.h"
#include "util/compression.h"
#include "util/crc32c.h"
#include "util/stop_watch.h"
#include "util/xxhash.h"

#include "table/index_builder.h"
#include "table/partitioned_filter_block.h"

namespace rocksdb {

extern const std::string kHashIndexPrefixesBlock;
extern const std::string kHashIndexPrefixesMetadataBlock;

typedef BlockBasedTableOptions::IndexType IndexType;

// Without anonymous namespace here, we fail the warning -Wmissing-prototypes
namespace {

// Create a filter block builder based on its type.
FilterBlockBuilder* CreateFilterBlockBuilder(
    const ImmutableCFOptions& opt, const BlockBasedTableOptions& table_opt,
    PartitionedIndexBuilder* const p_index_builder) {
  if (table_opt.filter_policy == nullptr) return nullptr;

  FilterBitsBuilder* filter_bits_builder =
      table_opt.filter_policy->GetFilterBitsBuilder();
  if (filter_bits_builder == nullptr) {
    return new BlockBasedFilterBlockBuilder(opt.prefix_extractor, table_opt);
  } else {
    if (table_opt.partition_filters) {
      assert(p_index_builder != nullptr);
      // Since after partition cut request from filter builder it takes time
      // until index builder actully cuts the partition, we take the lower bound
      // as partition size.
      assert(table_opt.block_size_deviation <= 100);
      auto partition_size = static_cast<uint32_t>(
          ((table_opt.metadata_block_size *
          (100 - table_opt.block_size_deviation)) + 99) / 100);
      partition_size = std::max(partition_size, static_cast<uint32_t>(1));
      return new PartitionedFilterBlockBuilder(
          opt.prefix_extractor, table_opt.whole_key_filtering,
          filter_bits_builder, table_opt.index_block_restart_interval,
          p_index_builder, partition_size);
    } else {
      return new FullFilterBlockBuilder(opt.prefix_extractor,
                                        table_opt.whole_key_filtering,
                                        filter_bits_builder);
    }
  }
}

bool GoodCompressionRatio(size_t compressed_size, size_t raw_size) {
  // Check to see if compressed less than 12.5%
  return compressed_size < raw_size - (raw_size / 8u);
}

}  // namespace

// format_version is the block format as defined in include/rocksdb/table.h
Slice CompressBlock(const Slice& raw,
                    const CompressionOptions& compression_options,
                    CompressionType* type, uint32_t format_version,
                    const Slice& compression_dict,
                    std::string* compressed_output) {
  if (*type == kNoCompression) {
    return raw;
  }

  // Will return compressed block contents if (1) the compression method is
  // supported in this platform and (2) the compression rate is "good enough".
  switch (*type) {
    case kSnappyCompression:
      if (Snappy_Compress(compression_options, raw.data(), raw.size(),
                          compressed_output) &&
          GoodCompressionRatio(compressed_output->size(), raw.size())) {
        return *compressed_output;
      }
      break;  // fall back to no compression.
    case kZlibCompression:
      if (Zlib_Compress(
              compression_options,
              GetCompressFormatForVersion(kZlibCompression, format_version),
              raw.data(), raw.size(), compressed_output, compression_dict) &&
          GoodCompressionRatio(compressed_output->size(), raw.size())) {
        return *compressed_output;
      }
      break;  // fall back to no compression.
    case kBZip2Compression:
      if (BZip2_Compress(
              compression_options,
              GetCompressFormatForVersion(kBZip2Compression, format_version),
              raw.data(), raw.size(), compressed_output) &&
          GoodCompressionRatio(compressed_output->size(), raw.size())) {
        return *compressed_output;
      }
      break;  // fall back to no compression.
    case kLZ4Compression:
      if (LZ4_Compress(
              compression_options,
              GetCompressFormatForVersion(kLZ4Compression, format_version),
              raw.data(), raw.size(), compressed_output, compression_dict) &&
          GoodCompressionRatio(compressed_output->size(), raw.size())) {
        return *compressed_output;
      }
      break;  // fall back to no compression.
    case kLZ4HCCompression:
      if (LZ4HC_Compress(
              compression_options,
              GetCompressFormatForVersion(kLZ4HCCompression, format_version),
              raw.data(), raw.size(), compressed_output, compression_dict) &&
          GoodCompressionRatio(compressed_output->size(), raw.size())) {
        return *compressed_output;
      }
      break;     // fall back to no compression.
    case kXpressCompression:
      if (XPRESS_Compress(raw.data(), raw.size(),
          compressed_output) &&
          GoodCompressionRatio(compressed_output->size(), raw.size())) {
        return *compressed_output;
      }
      break;
    case kZSTD:
    case kZSTDNotFinalCompression:
      if (ZSTD_Compress(compression_options, raw.data(), raw.size(),
                        compressed_output, compression_dict) &&
          GoodCompressionRatio(compressed_output->size(), raw.size())) {
        return *compressed_output;
      }
      break;     // fall back to no compression.
    default: {}  // Do not recognize this compression type
  }

  // Compression method is not supported, or not good compression ratio, so just
  // fall back to uncompressed form.
  *type = kNoCompression;
  return raw;
}

// kBlockBasedTableMagicNumber was picked by running
//    echo rocksdb.table.block_based | sha1sum
// and taking the leading 64 bits.
// Please note that kBlockBasedTableMagicNumber may also be accessed by other
// .cc files
// for that reason we declare it extern in the header but to get the space
// allocated
// it must be not extern in one place.
const uint64_t kBlockBasedTableMagicNumber = 0x88e241b785f4cff7ull;
// We also support reading and writing legacy block based table format (for
// backwards compatibility)
const uint64_t kLegacyBlockBasedTableMagicNumber = 0xdb4775248b80fb57ull;

// A collector that collects properties of interest to block-based table.
// For now this class looks heavy-weight since we only write one additional
// property.
// But in the foreseeable future, we will add more and more properties that are
// specific to block-based table.
class BlockBasedTableBuilder::BlockBasedTablePropertiesCollector
    : public IntTblPropCollector {
 public:
  explicit BlockBasedTablePropertiesCollector(
      BlockBasedTableOptions::IndexType index_type, bool whole_key_filtering,
      bool prefix_filtering)
      : index_type_(index_type),
        whole_key_filtering_(whole_key_filtering),
        prefix_filtering_(prefix_filtering) {}

  virtual Status InternalAdd(const Slice& key, const Slice& value,
                             uint64_t file_size) override {
    // Intentionally left blank. Have no interest in collecting stats for
    // individual key/value pairs.
    return Status::OK();
  }

  virtual Status Finish(UserCollectedProperties* properties) override {
    std::string val;
    PutFixed32(&val, static_cast<uint32_t>(index_type_));
    properties->insert({BlockBasedTablePropertyNames::kIndexType, val});
    properties->insert({BlockBasedTablePropertyNames::kWholeKeyFiltering,
                        whole_key_filtering_ ? kPropTrue : kPropFalse});
    properties->insert({BlockBasedTablePropertyNames::kPrefixFiltering,
                        prefix_filtering_ ? kPropTrue : kPropFalse});
    return Status::OK();
  }

  // The name of the properties collector can be used for debugging purpose.
  virtual const char* Name() const override {
    return "BlockBasedTablePropertiesCollector";
  }

  virtual UserCollectedProperties GetReadableProperties() const override {
    // Intentionally left blank.
    return UserCollectedProperties();
  }

 private:
  BlockBasedTableOptions::IndexType index_type_;
  bool whole_key_filtering_;
  bool prefix_filtering_;
};

struct BlockBasedTableBuilder::Rep {
  const ImmutableCFOptions ioptions;
  const BlockBasedTableOptions table_options;
  const InternalKeyComparator& internal_comparator;
  WritableFileWriter* file;
  uint64_t offset = 0;
  Status status;
  BlockBuilder data_block;
  BlockBuilder range_del_block;

  InternalKeySliceTransform internal_prefix_transform;
  std::unique_ptr<IndexBuilder> index_builder;
  PartitionedIndexBuilder* p_index_builder_ = nullptr;

  std::string last_key;
  const CompressionType compression_type;
  const CompressionOptions compression_opts;
  // Data for presetting the compression library's dictionary, or nullptr.
  const std::string* compression_dict;
  TableProperties props;

  bool closed = false;  // Either Finish() or Abandon() has been called.
  std::unique_ptr<FilterBlockBuilder> filter_builder;
  char compressed_cache_key_prefix[BlockBasedTable::kMaxCacheKeyPrefixSize];
  size_t compressed_cache_key_prefix_size;

  BlockHandle pending_handle;  // Handle to add to index block

  std::string compressed_output;
  std::unique_ptr<FlushBlockPolicy> flush_block_policy;
  uint32_t column_family_id;
  const std::string& column_family_name;
  uint64_t creation_time = 0;
  uint64_t oldest_key_time = 0;

  std::vector<std::unique_ptr<IntTblPropCollector>> table_properties_collectors;

  Rep(const ImmutableCFOptions& _ioptions,
      const BlockBasedTableOptions& table_opt,
      const InternalKeyComparator& icomparator,
      const std::vector<std::unique_ptr<IntTblPropCollectorFactory>>*
          int_tbl_prop_collector_factories,
      uint32_t _column_family_id, WritableFileWriter* f,
      const CompressionType _compression_type,
      const CompressionOptions& _compression_opts,
      const std::string* _compression_dict, const bool skip_filters,
      const std::string& _column_family_name, const uint64_t _creation_time,
      const uint64_t _oldest_key_time)
      : ioptions(_ioptions),
        table_options(table_opt),
        internal_comparator(icomparator),
        file(f),
        data_block(table_options.block_restart_interval,
                   table_options.use_delta_encoding),
        range_del_block(1),  // TODO(andrewkr): restart_interval unnecessary
        internal_prefix_transform(_ioptions.prefix_extractor),
        compression_type(_compression_type),
        compression_opts(_compression_opts),
        compression_dict(_compression_dict),
        compressed_cache_key_prefix_size(0),
        flush_block_policy(
            table_options.flush_block_policy_factory->NewFlushBlockPolicy(
                table_options, data_block)),
        column_family_id(_column_family_id),
        column_family_name(_column_family_name),
        creation_time(_creation_time),
        oldest_key_time(_oldest_key_time) {
    if (table_options.index_type ==
        BlockBasedTableOptions::kTwoLevelIndexSearch) {
      p_index_builder_ = PartitionedIndexBuilder::CreateIndexBuilder(
          &internal_comparator, table_options);
      index_builder.reset(p_index_builder_);
    } else {
      index_builder.reset(IndexBuilder::CreateIndexBuilder(
          table_options.index_type, &internal_comparator,
          &this->internal_prefix_transform, table_options));
    }
    if (skip_filters) {
      filter_builder = nullptr;
    } else {
      filter_builder.reset(
          CreateFilterBlockBuilder(_ioptions, table_options, p_index_builder_));
    }

    for (auto& collector_factories : *int_tbl_prop_collector_factories) {
      table_properties_collectors.emplace_back(
          collector_factories->CreateIntTblPropCollector(column_family_id));
    }
    table_properties_collectors.emplace_back(
        new BlockBasedTablePropertiesCollector(
            table_options.index_type, table_options.whole_key_filtering,
            _ioptions.prefix_extractor != nullptr));
  }
};

BlockBasedTableBuilder::BlockBasedTableBuilder(
    const ImmutableCFOptions& ioptions,
    const BlockBasedTableOptions& table_options,
    const InternalKeyComparator& internal_comparator,
    const std::vector<std::unique_ptr<IntTblPropCollectorFactory>>*
        int_tbl_prop_collector_factories,
    uint32_t column_family_id, WritableFileWriter* file,
    const CompressionType compression_type,
    const CompressionOptions& compression_opts,
    const std::string* compression_dict, const bool skip_filters,
    const std::string& column_family_name, const uint64_t creation_time,
    const uint64_t oldest_key_time) {
  BlockBasedTableOptions sanitized_table_options(table_options);
  if (sanitized_table_options.format_version == 0 &&
      sanitized_table_options.checksum != kCRC32c) {
    ROCKS_LOG_WARN(
        ioptions.info_log,
        "Silently converting format_version to 1 because checksum is "
        "non-default");
    // silently convert format_version to 1 to keep consistent with current
    // behavior
    sanitized_table_options.format_version = 1;
  }

<<<<<<< HEAD
  rep_ =
      new Rep(ioptions, sanitized_table_options, internal_comparator,
              int_tbl_prop_collector_factories, column_family_id, file,
              compression_type, compression_opts, compression_dict,
              skip_filters, column_family_name, creation_time, oldest_key_time);
=======
  rep_ = new Rep(ioptions, sanitized_table_options, internal_comparator,
                 int_tbl_prop_collector_factories, column_family_id, file,
                 compression_type, compression_opts, compression_dict,
                 skip_filters, column_family_name, creation_time,
                 oldest_key_time);
>>>>>>> dbd8fa09

  if (rep_->filter_builder != nullptr) {
    rep_->filter_builder->StartBlock(0);
  }
  if (table_options.block_cache_compressed.get() != nullptr) {
    BlockBasedTable::GenerateCachePrefix(
        table_options.block_cache_compressed.get(), file->writable_file(),
        &rep_->compressed_cache_key_prefix[0],
        &rep_->compressed_cache_key_prefix_size);
  }
}

BlockBasedTableBuilder::~BlockBasedTableBuilder() {
  assert(rep_->closed);  // Catch errors where caller forgot to call Finish()
  delete rep_;
}

void BlockBasedTableBuilder::Add(const Slice& key, const Slice& value) {
  Rep* r = rep_;
  assert(!r->closed);
  if (!ok()) return;
  ValueType value_type = ExtractValueType(key);
  if (IsValueType(value_type)) {
    if (r->props.num_entries > 0) {
      assert(r->internal_comparator.Compare(key, Slice(r->last_key)) > 0);
    }

    auto should_flush = r->flush_block_policy->Update(key, value);
    if (should_flush) {
      assert(!r->data_block.empty());
      Flush();

      // Add item to index block.
      // We do not emit the index entry for a block until we have seen the
      // first key for the next data block.  This allows us to use shorter
      // keys in the index block.  For example, consider a block boundary
      // between the keys "the quick brown fox" and "the who".  We can use
      // "the r" as the key for the index block entry since it is >= all
      // entries in the first block and < all entries in subsequent
      // blocks.
      if (ok()) {
        r->index_builder->AddIndexEntry(&r->last_key, &key, r->pending_handle);
      }
    }

    // Note: PartitionedFilterBlockBuilder requires key being added to filter
    // builder after being added to index builder.
    if (r->filter_builder != nullptr) {
      r->filter_builder->Add(ExtractUserKey(key));
    }

    r->last_key.assign(key.data(), key.size());
    r->data_block.Add(key, value);
    r->props.num_entries++;
    r->props.raw_key_size += key.size();
    r->props.raw_value_size += value.size();

    r->index_builder->OnKeyAdded(key);
    NotifyCollectTableCollectorsOnAdd(key, value, r->offset,
                                      r->table_properties_collectors,
                                      r->ioptions.info_log);

  } else if (value_type == kTypeRangeDeletion) {
    // TODO(wanning&andrewkr) add num_tomestone to table properties
    r->range_del_block.Add(key, value);
    ++r->props.num_entries;
    r->props.raw_key_size += key.size();
    r->props.raw_value_size += value.size();
    NotifyCollectTableCollectorsOnAdd(key, value, r->offset,
                                      r->table_properties_collectors,
                                      r->ioptions.info_log);
  } else {
    assert(false);
  }
}

void BlockBasedTableBuilder::Flush() {
  Rep* r = rep_;
  assert(!r->closed);
  if (!ok()) return;
  if (r->data_block.empty()) return;
  WriteBlock(&r->data_block, &r->pending_handle, true /* is_data_block */);
  if (r->filter_builder != nullptr) {
    r->filter_builder->StartBlock(r->offset);
  }
  r->props.data_size = r->offset;
  ++r->props.num_data_blocks;
}

void BlockBasedTableBuilder::WriteBlock(BlockBuilder* block,
                                        BlockHandle* handle,
                                        bool is_data_block) {
  WriteBlock(block->Finish(), handle, is_data_block);
  block->Reset();
}

void BlockBasedTableBuilder::WriteBlock(const Slice& raw_block_contents,
                                        BlockHandle* handle,
                                        bool is_data_block) {
  // File format contains a sequence of blocks where each block has:
  //    block_data: uint8[n]
  //    type: uint8
  //    crc: uint32
  assert(ok());
  Rep* r = rep_;

  auto type = r->compression_type;
  Slice block_contents;
  bool abort_compression = false;

  StopWatchNano timer(r->ioptions.env,
    ShouldReportDetailedTime(r->ioptions.env, r->ioptions.statistics));

  if (raw_block_contents.size() < kCompressionSizeLimit) {
    Slice compression_dict;
    if (is_data_block && r->compression_dict && r->compression_dict->size()) {
      compression_dict = *r->compression_dict;
    }

    block_contents = CompressBlock(raw_block_contents, r->compression_opts,
                                   &type, r->table_options.format_version,
                                   compression_dict, &r->compressed_output);

    // Some of the compression algorithms are known to be unreliable. If
    // the verify_compression flag is set then try to de-compress the
    // compressed data and compare to the input.
    if (type != kNoCompression && r->table_options.verify_compression) {
      // Retrieve the uncompressed contents into a new buffer
      BlockContents contents;
      Status stat = UncompressBlockContentsForCompressionType(
          block_contents.data(), block_contents.size(), &contents,
          r->table_options.format_version, compression_dict, type,
          r->ioptions);

      if (stat.ok()) {
        bool compressed_ok = contents.data.compare(raw_block_contents) == 0;
        if (!compressed_ok) {
          // The result of the compression was invalid. abort.
          abort_compression = true;
          ROCKS_LOG_ERROR(r->ioptions.info_log,
                          "Decompressed block did not match raw block");
          r->status =
              Status::Corruption("Decompressed block did not match raw block");
        }
      } else {
        // Decompression reported an error. abort.
        r->status = Status::Corruption("Could not decompress");
        abort_compression = true;
      }
    }
  } else {
    // Block is too big to be compressed.
    abort_compression = true;
  }

  // Abort compression if the block is too big, or did not pass
  // verification.
  if (abort_compression) {
    RecordTick(r->ioptions.statistics, NUMBER_BLOCK_NOT_COMPRESSED);
    type = kNoCompression;
    block_contents = raw_block_contents;
  } else if (type != kNoCompression) {
    if (ShouldReportDetailedTime(r->ioptions.env, r->ioptions.statistics)) {
      MeasureTime(r->ioptions.statistics, COMPRESSION_TIMES_NANOS,
                  timer.ElapsedNanos());
    }
    MeasureTime(r->ioptions.statistics, BYTES_COMPRESSED,
                raw_block_contents.size());
    RecordTick(r->ioptions.statistics, NUMBER_BLOCK_COMPRESSED);
  }

  WriteRawBlock(block_contents, type, handle);
  r->compressed_output.clear();
}

void BlockBasedTableBuilder::WriteRawBlock(const Slice& block_contents,
                                           CompressionType type,
                                           BlockHandle* handle) {
  Rep* r = rep_;
  StopWatch sw(r->ioptions.env, r->ioptions.statistics, WRITE_RAW_BLOCK_MICROS);
  handle->set_offset(r->offset);
  handle->set_size(block_contents.size());
  assert(r->status.ok());
  r->status = r->file->Append(block_contents);
  if (r->status.ok()) {
    char trailer[kBlockTrailerSize];
    trailer[0] = type;
    char* trailer_without_type = trailer + 1;
    switch (r->table_options.checksum) {
      case kNoChecksum:
        EncodeFixed32(trailer_without_type, 0);
        break;
      case kCRC32c: {
        auto crc = crc32c::Value(block_contents.data(), block_contents.size());
        crc = crc32c::Extend(crc, trailer, 1);  // Extend to cover block type
        EncodeFixed32(trailer_without_type, crc32c::Mask(crc));
        break;
      }
      case kxxHash: {
        void* xxh = XXH32_init(0);
        XXH32_update(xxh, block_contents.data(),
                     static_cast<uint32_t>(block_contents.size()));
        XXH32_update(xxh, trailer, 1);  // Extend  to cover block type
        EncodeFixed32(trailer_without_type, XXH32_digest(xxh));
        break;
      }
    }

    assert(r->status.ok());
    r->status = r->file->Append(Slice(trailer, kBlockTrailerSize));
    if (r->status.ok()) {
      r->status = InsertBlockInCache(block_contents, type, handle);
    }
    if (r->status.ok()) {
      r->offset += block_contents.size() + kBlockTrailerSize;
    }
  }
}

Status BlockBasedTableBuilder::status() const {
  return rep_->status;
}

static void DeleteCachedBlock(const Slice& key, void* value) {
  Block* block = reinterpret_cast<Block*>(value);
  delete block;
}

//
// Make a copy of the block contents and insert into compressed block cache
//
Status BlockBasedTableBuilder::InsertBlockInCache(const Slice& block_contents,
                                                  const CompressionType type,
                                                  const BlockHandle* handle) {
  Rep* r = rep_;
  Cache* block_cache_compressed = r->table_options.block_cache_compressed.get();

  if (type != kNoCompression && block_cache_compressed != nullptr) {

    size_t size = block_contents.size();

    std::unique_ptr<char[]> ubuf(new char[size + 1]);
    memcpy(ubuf.get(), block_contents.data(), size);
    ubuf[size] = type;

    BlockContents results(std::move(ubuf), size, true, type);

    Block* block = new Block(std::move(results), kDisableGlobalSequenceNumber);

    // make cache key by appending the file offset to the cache prefix id
    char* end = EncodeVarint64(
                  r->compressed_cache_key_prefix +
                  r->compressed_cache_key_prefix_size,
                  handle->offset());
    Slice key(r->compressed_cache_key_prefix, static_cast<size_t>
              (end - r->compressed_cache_key_prefix));

    // Insert into compressed block cache.
    block_cache_compressed->Insert(key, block, block->usable_size(),
                                   &DeleteCachedBlock);

    // Invalidate OS cache.
    r->file->InvalidateCache(static_cast<size_t>(r->offset), size);
  }
  return Status::OK();
}

Status BlockBasedTableBuilder::Finish() {
  Rep* r = rep_;
  bool empty_data_block = r->data_block.empty();
  Flush();
  assert(!r->closed);
  r->closed = true;

  // To make sure properties block is able to keep the accurate size of index
  // block, we will finish writing all index entries here and flush them
  // to storage after metaindex block is written.
  if (ok() && !empty_data_block) {
    r->index_builder->AddIndexEntry(
        &r->last_key, nullptr /* no next data block */, r->pending_handle);
  }

  BlockHandle filter_block_handle, metaindex_block_handle, index_block_handle,
      compression_dict_block_handle, range_del_block_handle;
  // Write filter block
  if (ok() && r->filter_builder != nullptr) {
    Status s = Status::Incomplete();
    while (s.IsIncomplete()) {
      Slice filter_content = r->filter_builder->Finish(filter_block_handle, &s);
      assert(s.ok() || s.IsIncomplete());
      r->props.filter_size += filter_content.size();
      WriteRawBlock(filter_content, kNoCompression, &filter_block_handle);
    }
  }

  IndexBuilder::IndexBlocks index_blocks;
  auto index_builder_status = r->index_builder->Finish(&index_blocks);
  if (index_builder_status.IsIncomplete()) {
    // We we have more than one index partition then meta_blocks are not
    // supported for the index. Currently meta_blocks are used only by
    // HashIndexBuilder which is not multi-partition.
    assert(index_blocks.meta_blocks.empty());
  } else if (!index_builder_status.ok()) {
    return index_builder_status;
  }

  // Write meta blocks and metaindex block with the following order.
  //    1. [meta block: filter]
  //    2. [meta block: properties]
  //    3. [meta block: compression dictionary]
  //    4. [meta block: range deletion tombstone]
  //    5. [metaindex block]
  // write meta blocks
  MetaIndexBuilder meta_index_builder;
  for (const auto& item : index_blocks.meta_blocks) {
    BlockHandle block_handle;
    WriteBlock(item.second, &block_handle, false /* is_data_block */);
    meta_index_builder.Add(item.first, block_handle);
  }

  if (ok()) {
    if (r->filter_builder != nullptr) {
      // Add mapping from "<filter_block_prefix>.Name" to location
      // of filter data.
      std::string key;
      if (r->filter_builder->IsBlockBased()) {
        key = BlockBasedTable::kFilterBlockPrefix;
      } else {
        key = r->table_options.partition_filters
                  ? BlockBasedTable::kPartitionedFilterBlockPrefix
                  : BlockBasedTable::kFullFilterBlockPrefix;
      }
      key.append(r->table_options.filter_policy->Name());
      meta_index_builder.Add(key, filter_block_handle);
    }

    // Write properties and compression dictionary blocks.
    {
      PropertyBlockBuilder property_block_builder;
      r->props.column_family_id = r->column_family_id;
      r->props.column_family_name = r->column_family_name;
      r->props.filter_policy_name = r->table_options.filter_policy != nullptr ?
          r->table_options.filter_policy->Name() : "";
      r->props.index_size =
          r->index_builder->EstimatedSize() + kBlockTrailerSize;
      r->props.comparator_name = r->ioptions.user_comparator != nullptr
                                     ? r->ioptions.user_comparator->Name()
                                     : "nullptr";
      r->props.merge_operator_name = r->ioptions.merge_operator != nullptr
                                         ? r->ioptions.merge_operator->Name()
                                         : "nullptr";
      r->props.compression_name = CompressionTypeToString(r->compression_type);
      r->props.prefix_extractor_name =
          r->ioptions.prefix_extractor != nullptr
              ? r->ioptions.prefix_extractor->Name()
              : "nullptr";

      std::string property_collectors_names = "[";
      property_collectors_names = "[";
      for (size_t i = 0;
           i < r->ioptions.table_properties_collector_factories.size(); ++i) {
        if (i != 0) {
          property_collectors_names += ",";
        }
        property_collectors_names +=
            r->ioptions.table_properties_collector_factories[i]->Name();
      }
      property_collectors_names += "]";
      r->props.property_collectors_names = property_collectors_names;
      if (r->table_options.index_type ==
          BlockBasedTableOptions::kTwoLevelIndexSearch) {
        assert(r->p_index_builder_ != nullptr);
        r->props.index_partitions = r->p_index_builder_->NumPartitions();
        r->props.top_level_index_size =
            r->p_index_builder_->EstimateTopLevelIndexSize(r->offset);
      }
      r->props.creation_time = r->creation_time;
      r->props.oldest_key_time = r->oldest_key_time;

      // Add basic properties
      property_block_builder.AddTableProperty(r->props);

      // Add use collected properties
      NotifyCollectTableCollectorsOnFinish(r->table_properties_collectors,
                                           r->ioptions.info_log,
                                           &property_block_builder);

      BlockHandle properties_block_handle;
      WriteRawBlock(
          property_block_builder.Finish(),
          kNoCompression,
          &properties_block_handle
      );
      meta_index_builder.Add(kPropertiesBlock, properties_block_handle);

      // Write compression dictionary block
      if (r->compression_dict && r->compression_dict->size()) {
        WriteRawBlock(*r->compression_dict, kNoCompression,
                      &compression_dict_block_handle);
        meta_index_builder.Add(kCompressionDictBlock,
                               compression_dict_block_handle);
      }
    }  // end of properties/compression dictionary block writing

    if (ok() && !r->range_del_block.empty()) {
      WriteRawBlock(r->range_del_block.Finish(), kNoCompression,
                    &range_del_block_handle);
      meta_index_builder.Add(kRangeDelBlock, range_del_block_handle);
    }  // range deletion tombstone meta block
  }    // meta blocks

  // Write index block
  if (ok()) {
    // flush the meta index block
    WriteRawBlock(meta_index_builder.Finish(), kNoCompression,
                  &metaindex_block_handle);

    const bool is_data_block = true;
    WriteBlock(index_blocks.index_block_contents, &index_block_handle,
               !is_data_block);
    // If there are more index partitions, finish them and write them out
    Status& s = index_builder_status;
    while (s.IsIncomplete()) {
      s = r->index_builder->Finish(&index_blocks, index_block_handle);
      if (!s.ok() && !s.IsIncomplete()) {
        return s;
      }
      WriteBlock(index_blocks.index_block_contents, &index_block_handle,
                 !is_data_block);
      // The last index_block_handle will be for the partition index block
    }
  }

  // Write footer
  if (ok()) {
    // No need to write out new footer if we're using default checksum.
    // We're writing legacy magic number because we want old versions of RocksDB
    // be able to read files generated with new release (just in case if
    // somebody wants to roll back after an upgrade)
    // TODO(icanadi) at some point in the future, when we're absolutely sure
    // nobody will roll back to RocksDB 2.x versions, retire the legacy magic
    // number and always write new table files with new magic number
    bool legacy = (r->table_options.format_version == 0);
    // this is guaranteed by BlockBasedTableBuilder's constructor
    assert(r->table_options.checksum == kCRC32c ||
           r->table_options.format_version != 0);
    Footer footer(legacy ? kLegacyBlockBasedTableMagicNumber
                         : kBlockBasedTableMagicNumber,
                  r->table_options.format_version);
    footer.set_metaindex_handle(metaindex_block_handle);
    footer.set_index_handle(index_block_handle);
    footer.set_checksum(r->table_options.checksum);
    std::string footer_encoding;
    footer.EncodeTo(&footer_encoding);
    assert(r->status.ok());
    r->status = r->file->Append(footer_encoding);
    if (r->status.ok()) {
      r->offset += footer_encoding.size();
    }
  }

  return r->status;
}

void BlockBasedTableBuilder::Abandon() {
  Rep* r = rep_;
  assert(!r->closed);
  r->closed = true;
}

uint64_t BlockBasedTableBuilder::NumEntries() const {
  return rep_->props.num_entries;
}

uint64_t BlockBasedTableBuilder::FileSize() const {
  return rep_->offset;
}

bool BlockBasedTableBuilder::NeedCompact() const {
  for (const auto& collector : rep_->table_properties_collectors) {
    if (collector->NeedCompact()) {
      return true;
    }
  }
  return false;
}

TableProperties BlockBasedTableBuilder::GetTableProperties() const {
  TableProperties ret = rep_->props;
  for (const auto& collector : rep_->table_properties_collectors) {
    for (const auto& prop : collector->GetReadableProperties()) {
      ret.readable_properties.insert(prop);
    }
    collector->Finish(&ret.user_collected_properties);
  }
  return ret;
}

const std::string BlockBasedTable::kFilterBlockPrefix = "filter.";
const std::string BlockBasedTable::kFullFilterBlockPrefix = "fullfilter.";
const std::string BlockBasedTable::kPartitionedFilterBlockPrefix =
    "partitionedfilter.";
}  // namespace rocksdb<|MERGE_RESOLUTION|>--- conflicted
+++ resolved
@@ -361,19 +361,11 @@
     sanitized_table_options.format_version = 1;
   }
 
-<<<<<<< HEAD
-  rep_ =
-      new Rep(ioptions, sanitized_table_options, internal_comparator,
-              int_tbl_prop_collector_factories, column_family_id, file,
-              compression_type, compression_opts, compression_dict,
-              skip_filters, column_family_name, creation_time, oldest_key_time);
-=======
   rep_ = new Rep(ioptions, sanitized_table_options, internal_comparator,
                  int_tbl_prop_collector_factories, column_family_id, file,
                  compression_type, compression_opts, compression_dict,
                  skip_filters, column_family_name, creation_time,
                  oldest_key_time);
->>>>>>> dbd8fa09
 
   if (rep_->filter_builder != nullptr) {
     rep_->filter_builder->StartBlock(0);
