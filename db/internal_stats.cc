--- conflicted
+++ resolved
@@ -7,61 +7,22 @@
 // found in the LICENSE file. See the AUTHORS file for names of contributors.
 
 #include "db/internal_stats.h"
-<<<<<<< HEAD
 #include "db/column_family.h"
-=======
-#include "db/memtable_list.h"
->>>>>>> fcd5c5e8
 
 #include <vector>
 
 namespace rocksdb {
 
-<<<<<<< HEAD
-bool InternalStats::GetProperty(const Slice& property, std::string* value,
-                                ColumnFamilyData* cfd) {
-=======
 DBPropertyType GetPropertyType(const Slice& property) {
->>>>>>> fcd5c5e8
   Slice in = property;
   Slice prefix("rocksdb.");
   if (!in.starts_with(prefix)) return kUnknown;
   in.remove_prefix(prefix.size());
 
   if (in.starts_with("num-files-at-level")) {
-<<<<<<< HEAD
-    in.remove_prefix(strlen("num-files-at-level"));
-    uint64_t level;
-    bool ok = ConsumeDecimalNumber(&in, &level) && in.empty();
-    if (!ok || (int)level >= number_levels_) {
-      return false;
-    } else {
-      char buf[100];
-      snprintf(buf, sizeof(buf), "%d",
-               cfd->current()->NumLevelFiles(static_cast<int>(level)));
-      *value = buf;
-      return true;
-    }
-  } else if (in == "levelstats") {
-    char buf[1000];
-    snprintf(buf, sizeof(buf),
-             "Level Files Size(MB)\n"
-             "--------------------\n");
-    value->append(buf);
-
-    for (int level = 0; level < number_levels_; level++) {
-      snprintf(buf, sizeof(buf), "%3d %8d %8.0f\n", level,
-               cfd->current()->NumLevelFiles(level),
-               cfd->current()->NumLevelBytes(level) / 1048576.0);
-      value->append(buf);
-    }
-    return true;
-
-=======
     return kNumFilesAtLevel;
   } else if (in == "levelstats") {
     return kLevelStats;
->>>>>>> fcd5c5e8
   } else if (in == "stats") {
     return kStats;
   } else if (in == "sstables") {
@@ -80,9 +41,8 @@
 
 bool InternalStats::GetProperty(DBPropertyType property_type,
                                 const Slice& property, std::string* value,
-                                VersionSet* version_set,
-                                const MemTableList& imm) {
-  Version* current = version_set->current();
+                                ColumnFamilyData* cfd) {
+  Version* current = cfd->current();
   Slice in = property;
 
   switch (property_type) {
@@ -107,76 +67,10 @@
                "--------------------\n");
       value->append(buf);
 
-<<<<<<< HEAD
-    // Pardon the long line but I think it is easier to read this way.
-    snprintf(buf, sizeof(buf),
-             "                               Compactions\n"
-             "Level  Files Size(MB) Score Time(sec)  Read(MB) Write(MB)    Rn(MB)  Rnp1(MB)  Wnew(MB) RW-Amplify Read(MB/s) Write(MB/s)      Rn     Rnp1     Wnp1     NewW    Count   msComp   msStall  Ln-stall Stall-cnt\n"
-             "------------------------------------------------------------------------------------------------------------------------------------------------------------------------------------------------------------\n"
-             );
-    value->append(buf);
-    for (int level = 0; level < number_levels_; level++) {
-      int files = cfd->current()->NumLevelFiles(level);
-      if (compaction_stats_[level].micros > 0 || files > 0) {
-        int64_t bytes_read = compaction_stats_[level].bytes_readn +
-                             compaction_stats_[level].bytes_readnp1;
-        int64_t bytes_new = compaction_stats_[level].bytes_written -
-                            compaction_stats_[level].bytes_readnp1;
-        double amplify = (compaction_stats_[level].bytes_readn == 0)
-                             ? 0.0
-                             : (compaction_stats_[level].bytes_written +
-                                compaction_stats_[level].bytes_readnp1 +
-                                compaction_stats_[level].bytes_readn) /
-                                   (double)compaction_stats_[level].bytes_readn;
-
-        total_bytes_read += bytes_read;
-        total_bytes_written += compaction_stats_[level].bytes_written;
-
-        uint64_t stalls = level == 0 ? (stall_counts_[LEVEL0_SLOWDOWN] +
-                                        stall_counts_[LEVEL0_NUM_FILES] +
-                                        stall_counts_[MEMTABLE_COMPACTION])
-                                     : stall_leveln_slowdown_count_[level];
-
-        double stall_us = level == 0 ? (stall_micros_[LEVEL0_SLOWDOWN] +
-                                        stall_micros_[LEVEL0_NUM_FILES] +
-                                        stall_micros_[MEMTABLE_COMPACTION])
-                                     : stall_leveln_slowdown_[level];
-
-        snprintf(buf, sizeof(buf),
-                 "%3d %8d %8.0f %5.1f %9.0f %9.0f %9.0f %9.0f %9.0f %9.0f "
-                 "%10.1f %9.1f %11.1f %8d %8d %8d %8d %8d %8d %9.1f %9.1f "
-                 "%9lu\n",
-                 level, files, cfd->current()->NumLevelBytes(level) / 1048576.0,
-                 cfd->current()->NumLevelBytes(level) /
-                     cfd->compaction_picker()->MaxBytesForLevel(level),
-                 compaction_stats_[level].micros / 1e6, bytes_read / 1048576.0,
-                 compaction_stats_[level].bytes_written / 1048576.0,
-                 compaction_stats_[level].bytes_readn / 1048576.0,
-                 compaction_stats_[level].bytes_readnp1 / 1048576.0,
-                 bytes_new / 1048576.0, amplify,
-                 // +1 to avoid division by 0
-                 (bytes_read / 1048576.0) /
-                     ((compaction_stats_[level].micros + 1) / 1000000.0),
-                 (compaction_stats_[level].bytes_written / 1048576.0) /
-                     ((compaction_stats_[level].micros + 1) / 1000000.0),
-                 compaction_stats_[level].files_in_leveln,
-                 compaction_stats_[level].files_in_levelnp1,
-                 compaction_stats_[level].files_out_levelnp1,
-                 compaction_stats_[level].files_out_levelnp1 -
-                     compaction_stats_[level].files_in_levelnp1,
-                 compaction_stats_[level].count,
-                 (int)((double)compaction_stats_[level].micros / 1000.0 /
-                       (compaction_stats_[level].count + 1)),
-                 (double)stall_us / 1000.0 / (stalls + 1), stall_us / 1000000.0,
-                 (unsigned long)stalls);
-        total_slowdown += stall_leveln_slowdown_[level];
-        total_slowdown_count += stall_leveln_slowdown_count_[level];
-=======
       for (int level = 0; level < number_levels_; level++) {
         snprintf(buf, sizeof(buf), "%3d %8d %8.0f\n", level,
                  current->NumLevelFiles(level),
                  current->NumLevelBytes(level) / 1048576.0);
->>>>>>> fcd5c5e8
         value->append(buf);
       }
       return true;
@@ -211,154 +105,6 @@
         write_with_wal = statistics_->getTickerCount(WRITE_WITH_WAL);
       }
 
-<<<<<<< HEAD
-    interval_bytes_new = user_bytes_written - last_stats_.ingest_bytes_;
-    interval_bytes_read = total_bytes_read - last_stats_.compaction_bytes_read_;
-    interval_bytes_written =
-        total_bytes_written - last_stats_.compaction_bytes_written_;
-    interval_seconds_up = seconds_up - last_stats_.seconds_up_;
-
-    snprintf(buf, sizeof(buf), "Uptime(secs): %.1f total, %.1f interval\n",
-             seconds_up, interval_seconds_up);
-    value->append(buf);
-
-    snprintf(buf, sizeof(buf),
-             "Writes cumulative: %llu total, %llu batches, "
-             "%.1f per batch, %.2f ingest GB\n",
-             (unsigned long long)(write_other + write_self),
-             (unsigned long long)write_self,
-             (write_other + write_self) / (double)(write_self + 1),
-             user_bytes_written / (1048576.0 * 1024));
-    value->append(buf);
-
-    snprintf(buf, sizeof(buf),
-             "WAL cumulative: %llu WAL writes, %llu WAL syncs, "
-             "%.2f writes per sync, %.2f GB written\n",
-             (unsigned long long)write_with_wal, (unsigned long long)wal_synced,
-             write_with_wal / (double)(wal_synced + 1),
-             wal_bytes / (1048576.0 * 1024));
-    value->append(buf);
-
-    snprintf(buf, sizeof(buf),
-             "Compaction IO cumulative (GB): "
-             "%.2f new, %.2f read, %.2f write, %.2f read+write\n",
-             user_bytes_written / (1048576.0 * 1024),
-             total_bytes_read / (1048576.0 * 1024),
-             total_bytes_written / (1048576.0 * 1024),
-             (total_bytes_read + total_bytes_written) / (1048576.0 * 1024));
-    value->append(buf);
-
-    snprintf(buf, sizeof(buf),
-             "Compaction IO cumulative (MB/sec): "
-             "%.1f new, %.1f read, %.1f write, %.1f read+write\n",
-             user_bytes_written / 1048576.0 / seconds_up,
-             total_bytes_read / 1048576.0 / seconds_up,
-             total_bytes_written / 1048576.0 / seconds_up,
-             (total_bytes_read + total_bytes_written) / 1048576.0 / seconds_up);
-    value->append(buf);
-
-    // +1 to avoid divide by 0 and NaN
-    snprintf(
-        buf, sizeof(buf),
-        "Amplification cumulative: %.1f write, %.1f compaction\n",
-        (double)(total_bytes_written + wal_bytes) / (user_bytes_written + 1),
-        (double)(total_bytes_written + total_bytes_read + wal_bytes) /
-            (user_bytes_written + 1));
-    value->append(buf);
-
-    uint64_t interval_write_other = write_other - last_stats_.write_other_;
-    uint64_t interval_write_self = write_self - last_stats_.write_self_;
-
-    snprintf(buf, sizeof(buf),
-             "Writes interval: %llu total, %llu batches, "
-             "%.1f per batch, %.1f ingest MB\n",
-             (unsigned long long)(interval_write_other + interval_write_self),
-             (unsigned long long)interval_write_self,
-             (double)(interval_write_other + interval_write_self) /
-                 (interval_write_self + 1),
-             (user_bytes_written - last_stats_.ingest_bytes_) / 1048576.0);
-    value->append(buf);
-
-    uint64_t interval_write_with_wal =
-        write_with_wal - last_stats_.write_with_wal_;
-
-    uint64_t interval_wal_synced = wal_synced - last_stats_.wal_synced_;
-    uint64_t interval_wal_bytes = wal_bytes - last_stats_.wal_bytes_;
-
-    snprintf(buf, sizeof(buf),
-             "WAL interval: %llu WAL writes, %llu WAL syncs, "
-             "%.2f writes per sync, %.2f MB written\n",
-             (unsigned long long)interval_write_with_wal,
-             (unsigned long long)interval_wal_synced,
-             interval_write_with_wal / (double)(interval_wal_synced + 1),
-             interval_wal_bytes / (1048576.0 * 1024));
-    value->append(buf);
-
-    snprintf(buf, sizeof(buf),
-             "Compaction IO interval (MB): "
-             "%.2f new, %.2f read, %.2f write, %.2f read+write\n",
-             interval_bytes_new / 1048576.0, interval_bytes_read / 1048576.0,
-             interval_bytes_written / 1048576.0,
-             (interval_bytes_read + interval_bytes_written) / 1048576.0);
-    value->append(buf);
-
-    snprintf(buf, sizeof(buf),
-             "Compaction IO interval (MB/sec): "
-             "%.1f new, %.1f read, %.1f write, %.1f read+write\n",
-             interval_bytes_new / 1048576.0 / interval_seconds_up,
-             interval_bytes_read / 1048576.0 / interval_seconds_up,
-             interval_bytes_written / 1048576.0 / interval_seconds_up,
-             (interval_bytes_read + interval_bytes_written) / 1048576.0 /
-                 interval_seconds_up);
-    value->append(buf);
-
-    // +1 to avoid divide by 0 and NaN
-    snprintf(
-        buf, sizeof(buf),
-        "Amplification interval: %.1f write, %.1f compaction\n",
-        (double)(interval_bytes_written + wal_bytes) / (interval_bytes_new + 1),
-        (double)(interval_bytes_written + interval_bytes_read + wal_bytes) /
-            (interval_bytes_new + 1));
-    value->append(buf);
-
-    snprintf(buf, sizeof(buf),
-             "Stalls(secs): %.3f level0_slowdown, %.3f level0_numfiles, "
-             "%.3f memtable_compaction, %.3f leveln_slowdown\n",
-             stall_micros_[LEVEL0_SLOWDOWN] / 1000000.0,
-             stall_micros_[LEVEL0_NUM_FILES] / 1000000.0,
-             stall_micros_[MEMTABLE_COMPACTION] / 1000000.0,
-             total_slowdown / 1000000.0);
-    value->append(buf);
-
-    snprintf(buf, sizeof(buf),
-             "Stalls(count): %lu level0_slowdown, %lu level0_numfiles, "
-             "%lu memtable_compaction, %lu leveln_slowdown\n",
-             (unsigned long)stall_counts_[LEVEL0_SLOWDOWN],
-             (unsigned long)stall_counts_[LEVEL0_NUM_FILES],
-             (unsigned long)stall_counts_[MEMTABLE_COMPACTION],
-             (unsigned long)total_slowdown_count);
-    value->append(buf);
-
-    last_stats_.compaction_bytes_read_ = total_bytes_read;
-    last_stats_.compaction_bytes_written_ = total_bytes_written;
-    last_stats_.ingest_bytes_ = user_bytes_written;
-    last_stats_.seconds_up_ = seconds_up;
-    last_stats_.wal_bytes_ = wal_bytes;
-    last_stats_.wal_synced_ = wal_synced;
-    last_stats_.write_with_wal_ = write_with_wal;
-    last_stats_.write_other_ = write_other;
-    last_stats_.write_self_ = write_self;
-
-    return true;
-  } else if (in == "sstables") {
-    *value = cfd->current()->DebugString();
-    return true;
-  } else if (in == "num-immutable-mem-table") {
-    *value = std::to_string(cfd->imm()->size());
-    return true;
-  }
-=======
-      // Pardon the long line but I think it is easier to read this way.
       snprintf(
           buf, sizeof(buf),
           "                               Compactions\n"
@@ -407,7 +153,7 @@
                    "%9lu\n",
                    level, files, current->NumLevelBytes(level) / 1048576.0,
                    current->NumLevelBytes(level) /
-                       version_set->MaxBytesForLevel(level),
+                       cfd->compaction_picker()->MaxBytesForLevel(level),
                    compaction_stats_[level].micros / 1e6,
                    bytes_read / 1048576.0,
                    compaction_stats_[level].bytes_written / 1048576.0,
@@ -463,7 +209,6 @@
                write_with_wal / (double)(wal_synced + 1),
                wal_bytes / (1048576.0 * 1024));
       value->append(buf);
->>>>>>> fcd5c5e8
 
       snprintf(buf, sizeof(buf),
                "Compaction IO cumulative (GB): "
@@ -583,11 +328,11 @@
       *value = current->DebugString();
       return true;
     case kNumImmutableMemTable:
-      *value = std::to_string(imm.size());
+      *value = std::to_string(cfd->imm()->size());
       return true;
     case kMemtableFlushPending:
       // Return number of mem tables that are ready to flush (made immutable)
-      *value = std::to_string(imm.IsFlushPending() ? 1 : 0);
+      *value = std::to_string(cfd->imm()->IsFlushPending() ? 1 : 0);
       return true;
     case kCompactionPending:
       // 1 if the system already determines at least one compacdtion is needed.
