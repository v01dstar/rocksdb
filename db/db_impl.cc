--- conflicted
+++ resolved
@@ -2684,14 +2684,9 @@
 namespace {
 struct IterState {
   port::Mutex* mu;
-<<<<<<< HEAD
-  Version* version;
-  autovector<MemTable*> mem; // includes both mem_ and imm_
-=======
   Version* version = nullptr;
   MemTable* mem = nullptr;
   MemTableListVersion* imm = nullptr;
->>>>>>> 9dc29414
   DBImpl *db;
 };
 
@@ -2699,24 +2694,12 @@
   IterState* state = reinterpret_cast<IterState*>(arg1);
   DBImpl::DeletionState deletion_state;
   state->mu->Lock();
-<<<<<<< HEAD
-  auto mems_size = state->mem.size();
-  for (size_t i = 0; i < mems_size; i++) {
-    MemTable* m = state->mem[i]->Unref();
-=======
   if (state->mem) { // not set for immutable iterator
     MemTable* m = state->mem->Unref();
->>>>>>> 9dc29414
     if (m != nullptr) {
       deletion_state.memtables_to_free.push_back(m);
     }
   }
-<<<<<<< HEAD
-  if (state->version->Unref()) {
-    // fast path FindObsoleteFiles
-    state->db->FindObsoleteFiles(deletion_state, false, true);
-  }
-=======
   if (state->version) {  // not set for memtable-only iterator
     state->version->Unref();
   }
@@ -2725,7 +2708,6 @@
   }
   // fast path FindObsoleteFiles
   state->db->FindObsoleteFiles(deletion_state, false, true);
->>>>>>> 9dc29414
   state->mu->Unlock();
   state->db->PurgeObsoleteFiles(deletion_state);
 
@@ -2737,11 +2719,7 @@
                                       SequenceNumber* latest_snapshot) {
   IterState* cleanup = new IterState;
   MemTable* mutable_mem;
-<<<<<<< HEAD
-  autovector<MemTable*> immutables;
-=======
   MemTableListVersion* immutable_mems;
->>>>>>> 9dc29414
   Version* version;
 
   // Collect together all needed child iterators for mem
@@ -2756,20 +2734,6 @@
   version = versions_->current();
   mutex_.Unlock();
 
-<<<<<<< HEAD
-  std::vector<Iterator*> memtables;
-  memtables.push_back(mutable_mem->NewIterator(options));
-  cleanup->mem.push_back(mutable_mem);
-  for (MemTable* m : immutables) {
-    memtables.push_back(m->NewIterator(options));
-    cleanup->mem.push_back(m);
-  }
-  version->AddIterators(options, storage_options_, &memtables);
-  Iterator* internal_iter = NewMergingIterator(
-      env_, &internal_comparator_, memtables.data(), memtables.size()
-  );
-
-=======
   std::vector<Iterator*> iterator_list;
   iterator_list.push_back(mutable_mem->NewIterator(options));
   cleanup->mem = mutable_mem;
@@ -2779,8 +2743,7 @@
   // Collect iterators for files in L0 - Ln
   version->AddIterators(options, storage_options_, &iterator_list);
   Iterator* internal_iter = NewMergingIterator(
-      &internal_comparator_, &iterator_list[0], iterator_list.size());
->>>>>>> 9dc29414
+      env_, &internal_comparator_, &iterator_list[0], iterator_list.size());
   cleanup->version = version;
   cleanup->mu = &mutex_;
   cleanup->db = this;
@@ -2837,7 +2800,7 @@
   immutable_cleanup->mu = &mutex_;
 
   immutable_iter =
-    NewMergingIterator(&internal_comparator_, &list[0], list.size());
+      NewMergingIterator(env_, &internal_comparator_, &list[0], list.size());
   immutable_iter->RegisterCleanup(CleanupIteratorState, immutable_cleanup,
                                   nullptr);
 
