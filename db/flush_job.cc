//  Copyright (c) 2011-present, Facebook, Inc.  All rights reserved.
//  This source code is licensed under both the GPLv2 (found in the
//  COPYING file in the root directory) and Apache 2.0 License
//  (found in the LICENSE.Apache file in the root directory).
//
// Copyright (c) 2011 The LevelDB Authors. All rights reserved.
// Use of this source code is governed by a BSD-style license that can be
// found in the LICENSE file. See the AUTHORS file for names of contributors.

#include "db/flush_job.h"

#ifndef __STDC_FORMAT_MACROS
#define __STDC_FORMAT_MACROS
#endif

#include <inttypes.h>

#include <algorithm>
#include <vector>

#include "db/builder.h"
#include "db/db_iter.h"
#include "db/dbformat.h"
#include "db/event_helpers.h"
#include "db/log_reader.h"
#include "db/log_writer.h"
#include "db/memtable_list.h"
#include "db/merge_context.h"
#include "db/version_set.h"
#include "monitoring/iostats_context_imp.h"
#include "monitoring/perf_context_imp.h"
#include "monitoring/thread_status_util.h"
#include "port/port.h"
#include "db/memtable.h"
#include "rocksdb/db.h"
#include "rocksdb/env.h"
#include "rocksdb/statistics.h"
#include "rocksdb/status.h"
#include "rocksdb/table.h"
#include "table/block.h"
#include "table/block_based_table_factory.h"
#include "table/merging_iterator.h"
#include "table/table_builder.h"
#include "table/two_level_iterator.h"
#include "util/coding.h"
#include "util/event_logger.h"
#include "util/file_util.h"
#include "util/filename.h"
#include "util/log_buffer.h"
#include "util/logging.h"
#include "util/mutexlock.h"
#include "util/stop_watch.h"
#include "util/sync_point.h"

namespace rocksdb {

FlushJob::FlushJob(const std::string& dbname, ColumnFamilyData* cfd,
                   const ImmutableDBOptions& db_options,
                   const MutableCFOptions& mutable_cf_options,
                   const EnvOptions env_options, VersionSet* versions,
                   InstrumentedMutex* db_mutex,
                   std::atomic<bool>* shutting_down,
                   std::vector<SequenceNumber> existing_snapshots,
                   SequenceNumber earliest_write_conflict_snapshot,
                   SnapshotChecker* snapshot_checker, JobContext* job_context,
                   LogBuffer* log_buffer, Directory* db_directory,
                   Directory* output_file_directory,
                   CompressionType output_compression, Statistics* stats,
                   EventLogger* event_logger, bool measure_io_stats)
    : dbname_(dbname),
      cfd_(cfd),
      db_options_(db_options),
      mutable_cf_options_(mutable_cf_options),
      env_options_(env_options),
      versions_(versions),
      db_mutex_(db_mutex),
      shutting_down_(shutting_down),
      existing_snapshots_(std::move(existing_snapshots)),
      earliest_write_conflict_snapshot_(earliest_write_conflict_snapshot),
      snapshot_checker_(snapshot_checker),
      job_context_(job_context),
      log_buffer_(log_buffer),
      db_directory_(db_directory),
      output_file_directory_(output_file_directory),
      output_compression_(output_compression),
      stats_(stats),
      event_logger_(event_logger),
      measure_io_stats_(measure_io_stats),
      edit_(nullptr),
      base_(nullptr),
      pick_memtable_called(false) {
  // Update the thread status to indicate flush.
  ReportStartedFlush();
  TEST_SYNC_POINT("FlushJob::FlushJob()");
}

FlushJob::~FlushJob() {
  ThreadStatusUtil::ResetThreadStatus();
}

void FlushJob::ReportStartedFlush() {
  ThreadStatusUtil::SetColumnFamily(cfd_, cfd_->ioptions()->env,
                                    db_options_.enable_thread_tracking);
  ThreadStatusUtil::SetThreadOperation(ThreadStatus::OP_FLUSH);
  ThreadStatusUtil::SetThreadOperationProperty(
      ThreadStatus::COMPACTION_JOB_ID,
      job_context_->job_id);
  IOSTATS_RESET(bytes_written);
}

void FlushJob::ReportFlushInputSize(const autovector<MemTable*>& mems) {
  uint64_t input_size = 0;
  for (auto* mem : mems) {
    input_size += mem->ApproximateMemoryUsage();
  }
  ThreadStatusUtil::IncreaseThreadOperationProperty(
      ThreadStatus::FLUSH_BYTES_MEMTABLES,
      input_size);
}

void FlushJob::RecordFlushIOStats() {
  RecordTick(stats_, FLUSH_WRITE_BYTES, IOSTATS(bytes_written));
  ThreadStatusUtil::IncreaseThreadOperationProperty(
      ThreadStatus::FLUSH_BYTES_WRITTEN, IOSTATS(bytes_written));
  IOSTATS_RESET(bytes_written);
}

void FlushJob::PickMemTable() {
  db_mutex_->AssertHeld();
  assert(!pick_memtable_called);
  pick_memtable_called = true;
  // Save the contents of the earliest memtable as a new Table
  cfd_->imm()->PickMemtablesToFlush(&mems_);
  if (mems_.empty()) {
    return;
  }

  ReportFlushInputSize(mems_);

  // entries mems are (implicitly) sorted in ascending order by their created
  // time. We will use the first memtable's `edit` to keep the meta info for
  // this flush.
  MemTable* m = mems_[0];
  edit_ = m->GetEdits();
  edit_->SetPrevLogNumber(0);
  // SetLogNumber(log_num) indicates logs with number smaller than log_num
  // will no longer be picked up for recovery.
  edit_->SetLogNumber(mems_.back()->GetNextLogNumber());
  edit_->SetColumnFamily(cfd_->GetID());

  // path 0 for level 0 file.
  meta_.fd = FileDescriptor(versions_->NewFileNumber(), 0, 0);

  base_ = cfd_->current();
  base_->Ref();  // it is likely that we do not need this reference
}

Status FlushJob::Run(FileMetaData* file_meta) {
  db_mutex_->AssertHeld();
  assert(pick_memtable_called);
  AutoThreadOperationStageUpdater stage_run(
      ThreadStatus::STAGE_FLUSH_RUN);
  if (mems_.empty()) {
    ROCKS_LOG_BUFFER(log_buffer_, "[%s] Nothing in memtable to flush",
                     cfd_->GetName().c_str());
    return Status::OK();
  }

  // I/O measurement variables
  PerfLevel prev_perf_level = PerfLevel::kEnableTime;
  uint64_t prev_write_nanos = 0;
  uint64_t prev_fsync_nanos = 0;
  uint64_t prev_range_sync_nanos = 0;
  uint64_t prev_prepare_write_nanos = 0;
  if (measure_io_stats_) {
    prev_perf_level = GetPerfLevel();
    SetPerfLevel(PerfLevel::kEnableTime);
    prev_write_nanos = IOSTATS(write_nanos);
    prev_fsync_nanos = IOSTATS(fsync_nanos);
    prev_range_sync_nanos = IOSTATS(range_sync_nanos);
    prev_prepare_write_nanos = IOSTATS(prepare_write_nanos);
  }

  // This will release and re-acquire the mutex.
  Status s = WriteLevel0Table();

  if (s.ok() &&
      (shutting_down_->load(std::memory_order_acquire) || cfd_->IsDropped())) {
    s = Status::ShutdownInProgress(
        "Database shutdown or Column family drop during flush");
  }

  if (!s.ok()) {
    cfd_->imm()->RollbackMemtableFlush(mems_, meta_.fd.GetNumber());
  } else {
    TEST_SYNC_POINT("FlushJob::InstallResults");
    // Replace immutable memtable with the generated Table
    s = cfd_->imm()->InstallMemtableFlushResults(
        cfd_, mutable_cf_options_, mems_, versions_, db_mutex_,
        meta_.fd.GetNumber(), &job_context_->memtables_to_free, db_directory_,
        log_buffer_);
  }

  if (s.ok() && file_meta != nullptr) {
    *file_meta = meta_;
  }
  RecordFlushIOStats();

  auto stream = event_logger_->LogToBuffer(log_buffer_);
  stream << "job" << job_context_->job_id << "event"
         << "flush_finished";
  stream << "output_compression"
         << CompressionTypeToString(output_compression_);
  stream << "lsm_state";
  stream.StartArray();
  auto vstorage = cfd_->current()->storage_info();
  for (int level = 0; level < vstorage->num_levels(); ++level) {
    stream << vstorage->NumLevelFiles(level);
  }
  stream.EndArray();
  stream << "immutable_memtables" << cfd_->imm()->NumNotFlushed();

  if (measure_io_stats_) {
    if (prev_perf_level != PerfLevel::kEnableTime) {
      SetPerfLevel(prev_perf_level);
    }
    stream << "file_write_nanos" << (IOSTATS(write_nanos) - prev_write_nanos);
    stream << "file_range_sync_nanos"
           << (IOSTATS(range_sync_nanos) - prev_range_sync_nanos);
    stream << "file_fsync_nanos" << (IOSTATS(fsync_nanos) - prev_fsync_nanos);
    stream << "file_prepare_write_nanos"
           << (IOSTATS(prepare_write_nanos) - prev_prepare_write_nanos);
  }

  return s;
}

void FlushJob::Cancel() {
  db_mutex_->AssertHeld();
  assert(base_ != nullptr);
  base_->Unref();
}

Status FlushJob::WriteLevel0Table() {
  AutoThreadOperationStageUpdater stage_updater(
      ThreadStatus::STAGE_FLUSH_WRITE_L0);
  db_mutex_->AssertHeld();
  const uint64_t start_micros = db_options_.env->NowMicros();
  Status s;
  {
    auto write_hint = cfd_->CalculateSSTWriteHint(0);
    db_mutex_->Unlock();
    if (log_buffer_) {
      log_buffer_->FlushBufferToLog();
    }
    // memtables and range_del_iters store internal iterators over each data
    // memtable and its associated range deletion memtable, respectively, at
    // corresponding indexes.
    std::vector<InternalIterator*> memtables;
    std::vector<InternalIterator*> range_del_iters;
    ReadOptions ro;
    ro.total_order_seek = true;
    Arena arena;
    uint64_t total_num_entries = 0, total_num_deletes = 0;
    size_t total_memory_usage = 0;
    for (MemTable* m : mems_) {
      ROCKS_LOG_INFO(
          db_options_.info_log,
          "[%s] [JOB %d] Flushing memtable with next log file: %" PRIu64 "\n",
          cfd_->GetName().c_str(), job_context_->job_id, m->GetNextLogNumber());
      memtables.push_back(m->NewIterator(ro, &arena));
      auto* range_del_iter = m->NewRangeTombstoneIterator(ro);
      if (range_del_iter != nullptr) {
        range_del_iters.push_back(range_del_iter);
      }
      total_num_entries += m->num_entries();
      total_num_deletes += m->num_deletes();
      total_memory_usage += m->ApproximateMemoryUsage();
    }

    event_logger_->Log() << "job" << job_context_->job_id << "event"
                         << "flush_started"
                         << "num_memtables" << mems_.size() << "num_entries"
                         << total_num_entries << "num_deletes"
                         << total_num_deletes << "memory_usage"
                         << total_memory_usage;

    {
      ScopedArenaIterator iter(
          NewMergingIterator(&cfd_->internal_comparator(), &memtables[0],
                             static_cast<int>(memtables.size()), &arena));
      std::unique_ptr<InternalIterator> range_del_iter(NewMergingIterator(
          &cfd_->internal_comparator(),
          range_del_iters.empty() ? nullptr : &range_del_iters[0],
          static_cast<int>(range_del_iters.size())));
      ROCKS_LOG_INFO(db_options_.info_log,
                     "[%s] [JOB %d] Level-0 flush table #%" PRIu64 ": started",
                     cfd_->GetName().c_str(), job_context_->job_id,
                     meta_.fd.GetNumber());

      TEST_SYNC_POINT_CALLBACK("FlushJob::WriteLevel0Table:output_compression",
                               &output_compression_);
      int64_t _current_time = 0;
      auto status = db_options_.env->GetCurrentTime(&_current_time);
      // Safe to proceed even if GetCurrentTime fails. So, log and proceed.
      if (!status.ok()) {
        ROCKS_LOG_WARN(
            db_options_.info_log,
            "Failed to get current time to populate creation_time property. "
            "Status: %s",
            status.ToString().c_str());
      }
      const uint64_t current_time = static_cast<uint64_t>(_current_time);

<<<<<<< HEAD
      uint64_t oldest_key_time = mems_.front()->ApproximateOldestKeyTime();
=======
      uint64_t oldest_key_time =
          mems_.front()->ApproximateOldestKeyTime();
>>>>>>> dbd8fa09

      s = BuildTable(
          dbname_, db_options_.env, *cfd_->ioptions(), mutable_cf_options_,
          env_options_, cfd_->table_cache(), iter.get(),
          std::move(range_del_iter), &meta_, cfd_->internal_comparator(),
          cfd_->int_tbl_prop_collector_factories(), cfd_->GetID(),
          cfd_->GetName(), existing_snapshots_,
          earliest_write_conflict_snapshot_, snapshot_checker_,
          output_compression_, cfd_->ioptions()->compression_opts,
          mutable_cf_options_.paranoid_file_checks, cfd_->internal_stats(),
          TableFileCreationReason::kFlush, event_logger_, job_context_->job_id,
          Env::IO_HIGH, &table_properties_, 0 /* level */, current_time,
<<<<<<< HEAD
          oldest_key_time);
=======
          oldest_key_time, write_hint);
>>>>>>> dbd8fa09
      LogFlush(db_options_.info_log);
    }
    ROCKS_LOG_INFO(db_options_.info_log,
                   "[%s] [JOB %d] Level-0 flush table #%" PRIu64 ": %" PRIu64
                   " bytes %s"
                   "%s",
                   cfd_->GetName().c_str(), job_context_->job_id,
                   meta_.fd.GetNumber(), meta_.fd.GetFileSize(),
                   s.ToString().c_str(),
                   meta_.marked_for_compaction ? " (needs compaction)" : "");

    if (output_file_directory_ != nullptr) {
      output_file_directory_->Fsync();
    }
    TEST_SYNC_POINT("FlushJob::WriteLevel0Table");
    db_mutex_->Lock();
  }
  base_->Unref();

  // Note that if file_size is zero, the file has been deleted and
  // should not be added to the manifest.
  if (s.ok() && meta_.fd.GetFileSize() > 0) {
    // if we have more than 1 background thread, then we cannot
    // insert files directly into higher levels because some other
    // threads could be concurrently producing compacted files for
    // that key range.
    // Add file to L0
    edit_->AddFile(0 /* level */, meta_.fd.GetNumber(), meta_.fd.GetPathId(),
                   meta_.fd.GetFileSize(), meta_.smallest, meta_.largest,
                   meta_.smallest_seqno, meta_.largest_seqno,
                   meta_.marked_for_compaction);
  }

  // Note that here we treat flush as level 0 compaction in internal stats
  InternalStats::CompactionStats stats(1);
  stats.micros = db_options_.env->NowMicros() - start_micros;
  stats.bytes_written = meta_.fd.GetFileSize();
  MeasureTime(stats_, FLUSH_TIME, stats.micros);
  cfd_->internal_stats()->AddCompactionStats(0 /* level */, stats);
  cfd_->internal_stats()->AddCFStats(InternalStats::BYTES_FLUSHED,
                                     meta_.fd.GetFileSize());
  RecordFlushIOStats();
  return s;
}

}  // namespace rocksdb<|MERGE_RESOLUTION|>--- conflicted
+++ resolved
@@ -312,12 +312,8 @@
       }
       const uint64_t current_time = static_cast<uint64_t>(_current_time);
 
-<<<<<<< HEAD
-      uint64_t oldest_key_time = mems_.front()->ApproximateOldestKeyTime();
-=======
       uint64_t oldest_key_time =
           mems_.front()->ApproximateOldestKeyTime();
->>>>>>> dbd8fa09
 
       s = BuildTable(
           dbname_, db_options_.env, *cfd_->ioptions(), mutable_cf_options_,
@@ -330,11 +326,7 @@
           mutable_cf_options_.paranoid_file_checks, cfd_->internal_stats(),
           TableFileCreationReason::kFlush, event_logger_, job_context_->job_id,
           Env::IO_HIGH, &table_properties_, 0 /* level */, current_time,
-<<<<<<< HEAD
-          oldest_key_time);
-=======
           oldest_key_time, write_hint);
->>>>>>> dbd8fa09
       LogFlush(db_options_.info_log);
     }
     ROCKS_LOG_INFO(db_options_.info_log,
